--- conflicted
+++ resolved
@@ -4,12 +4,6 @@
 [submodule "src/tpl/umpire"]
 	path = src/tpl/umpire
 	url = https://github.com/LLNL/Umpire.git
-<<<<<<< HEAD
-[submodule "src/tpl/camp"]
-	path = src/tpl/camp
-	url = https://github.com/llnl/camp
-=======
 [submodule "src/tpl/raja"]
 	path = src/tpl/raja
-	url = https://github.com/LLNL/RAJA.git
->>>>>>> 2bb1d460
+	url = https://github.com/LLNL/RAJA.git