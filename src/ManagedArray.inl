// ---------------------------------------------------------------------
// Copyright (c) 2016, Lawrence Livermore National Security, LLC. All
// rights reserved.
// 
// Produced at the Lawrence Livermore National Laboratory.
// 
// This file is part of CHAI.
// 
// LLNL-CODE-705877
// 
// For details, see https:://github.com/LLNL/CHAI
// Please also see the NOTICE and LICENSE files.
// 
// Redistribution and use in source and binary forms, with or without
// modification, are permitted provided that the following conditions
// are met:
// 
// - Redistributions of source code must retain the above copyright
//   notice, this list of conditions and the following disclaimer.
// 
// - Redistributions in binary form must reproduce the above copyright
//   notice, this list of conditions and the following disclaimer in the
//   documentation and/or other materials provided with the
//   distribution.
// 
// - Neither the name of the LLNS/LLNL nor the names of its contributors
//   may be used to endorse or promote products derived from this
//   software without specific prior written permission.
// 
// THIS SOFTWARE IS PROVIDED BY THE COPYRIGHT HOLDERS AND CONTRIBUTORS
// "AS IS" AND ANY EXPRESS OR IMPLIED WARRANTIES, INCLUDING, BUT NOT
// LIMITED TO, THE IMPLIED WARRANTIES OF MERCHANTABILITY AND FITNESS FOR
// A PARTICULAR PURPOSE ARE DISCLAIMED. IN NO EVENT SHALL THE COPYRIGHT
// HOLDER OR CONTRIBUTORS BE LIABLE FOR ANY DIRECT, INDIRECT,
// INCIDENTAL, SPECIAL, EXEMPLARY, OR CONSEQUENTIAL DAMAGES (INCLUDING,
// BUT NOT LIMITED TO, PROCUREMENT OF SUBSTITUTE GOODS OR SERVICES; LOSS
// OF USE, DATA, OR PROFITS; OR BUSINESS INTERRUPTION) HOWEVER CAUSED
// AND ON ANY THEORY OF LIABILITY, WHETHER IN CONTRACT, STRICT
// LIABILITY, OR TORT (INCLUDING NEGLIGENCE OR OTHERWISE) ARISING IN ANY
// WAY OUT OF THE USE OF THIS SOFTWARE, EVEN IF ADVISED OF THE
// POSSIBILITY OF SUCH DAMAGE.
// ---------------------------------------------------------------------
#ifndef CHAI_ManagedArray_INL
#define CHAI_ManagedArray_INL

#include "ManagedArray.hpp"
#include "ArrayManager.hpp"

#include <cassert>

namespace chai {

template<typename T>
CHAI_INLINE
CHAI_HOST_DEVICE ManagedArray<T>::ManagedArray():
  m_active_pointer(nullptr),
  m_resource_manager(nullptr),
  m_elems(0),
  m_pointer_record(nullptr)
{
#if !defined(__CUDA_ARCH__)
  m_resource_manager = ArrayManager::getInstance();
#endif
}

template<typename T>
CHAI_INLINE
CHAI_HOST_DEVICE ManagedArray<T>::ManagedArray(
    size_t elems, ExecutionSpace space):
  m_active_pointer(nullptr),
  m_resource_manager(nullptr),
  m_elems(elems),
  m_pointer_record(nullptr)
{
#if !defined(__CUDA_ARCH__)
  m_resource_manager = ArrayManager::getInstance();
  this->allocate(elems, space);
#endif
}

template<typename T>
CHAI_INLINE
CHAI_HOST_DEVICE ManagedArray<T>::ManagedArray(std::nullptr_t) :
  m_active_pointer(nullptr),
  m_resource_manager(nullptr),
  m_elems(0),
  m_pointer_record(nullptr)
{
}

template<typename T>
CHAI_INLINE
CHAI_HOST_DEVICE ManagedArray<T>::ManagedArray(PointerRecord* record, ExecutionSpace space):
  m_active_pointer(static_cast<T*>(record->m_pointers[space])),
  m_resource_manager(ArrayManager::getInstance()),
  m_elems(record->m_size/sizeof(T)),
  m_pointer_record(record)
{
}


template<typename T>
CHAI_INLINE
CHAI_HOST_DEVICE ManagedArray<T>::ManagedArray(ManagedArray const& other):
  m_active_pointer(other.m_active_pointer),
  m_resource_manager(other.m_resource_manager),
  m_elems(other.m_elems),
  m_pointer_record(other.m_pointer_record)
{
#if !defined(__CUDA_ARCH__)
  CHAI_LOG("ManagedArray", "Moving " << m_active_pointer);

  m_active_pointer = static_cast<T*>(m_resource_manager->move(const_cast<T_non_const*>(m_active_pointer), m_pointer_record));

  CHAI_LOG("ManagedArray", "Moved to " << m_active_pointer);

  /*
   * Register touch
   */
  if (!std::is_const<T>::value) {
    CHAI_LOG("ManagedArray", "T is non-const, registering touch of pointer" << m_active_pointer);
<<<<<<< HEAD
//    T_non_const* non_const_pointer = const_cast<T_non_const*>(m_active_pointer);
=======
>>>>>>> 5a1f8b15
    m_resource_manager->registerTouch(m_pointer_record);
  }
#endif
}

template<typename T>
CHAI_INLINE
CHAI_HOST_DEVICE ManagedArray<T>::ManagedArray(T* data, ArrayManager* array_manager, size_t elems, PointerRecord* pointer_record) :
  m_active_pointer(data), 
  m_resource_manager(array_manager),
  m_elems(elems),
  m_pointer_record(pointer_record)
{
}

template<typename T>
CHAI_INLINE
CHAI_HOST void ManagedArray<T>::allocate(size_t elems, ExecutionSpace space, UserCallback const &cback) {
  CHAI_LOG("ManagedArray", "Allocating array of size " << elems << " in space " << space);

  if (space == NONE) {
    space = m_resource_manager->getDefaultAllocationSpace();
  }

  m_elems = elems;
  m_pointer_record = m_resource_manager->allocate<T>(elems, space, cback);
  m_active_pointer = static_cast<T*>(m_pointer_record->m_pointers[space]);

  CHAI_LOG("ManagedArray", "m_active_ptr allocated at address: " << m_active_pointer);
}

template<typename T>
CHAI_INLINE
CHAI_HOST void ManagedArray<T>::reallocate(size_t elems)
{
  CHAI_LOG("ManagedArray", "Reallocating array of size " << m_elems << " with new size" << elems);

  m_elems = elems;
  m_active_pointer =
    static_cast<T*>(m_resource_manager->reallocate<T>(m_active_pointer, elems,
                                                      m_pointer_record));

  CHAI_LOG("ManagedArray", "m_active_ptr reallocated at address: " << m_active_pointer);
}

template<typename T>
CHAI_INLINE
CHAI_HOST void ManagedArray<T>::free()
{
  m_resource_manager->free(m_pointer_record);
}

template<typename T>
CHAI_INLINE
CHAI_HOST void ManagedArray<T>::reset()
{
  m_resource_manager->resetTouch(m_pointer_record);
}

template<typename T>
CHAI_INLINE
CHAI_HOST size_t ManagedArray<T>::size() const {
  return m_elems;
}

template<typename T>
CHAI_INLINE
CHAI_HOST void ManagedArray<T>::registerTouch(ExecutionSpace space) {
  m_resource_manager->registerTouch(m_pointer_record, space);
}

template <typename T>
CHAI_INLINE
CHAI_HOST
void ManagedArray<T>::move(ExecutionSpace space)
{
  m_active_pointer = static_cast<T*>(m_resource_manager->move(m_active_pointer, m_pointer_record, space));

  if (!std::is_const<T>::value) {
    CHAI_LOG("ManagedArray", "T is non-const, registering touch of pointer" << m_active_pointer);
    T_non_const* non_const_pointer = const_cast<T_non_const*>(m_active_pointer);
    m_resource_manager->registerTouch(m_pointer_record);
  }
}

template<typename T>
template<typename Idx>
CHAI_INLINE
CHAI_HOST_DEVICE T& ManagedArray<T>::operator[](const Idx i) const {
#if defined(CHAI_ARRAY_BOUNDS_CHECK)
  assert( i>=0 && static_cast<size_t>(i) < m_elems );
#endif
  return m_active_pointer[i];
}

#if defined(CHAI_ENABLE_IMPLICIT_CONVERSIONS)
template<typename T>
CHAI_INLINE
CHAI_HOST_DEVICE ManagedArray<T>::operator T*() const {
#if !defined(__CUDA_ARCH__)
  ExecutionSpace prev_space = m_resource_manager->getExecutionSpace();
  m_resource_manager->setExecutionSpace(CPU);
  auto non_const_active_pointer = const_cast<T_non_const*>(static_cast<T*>(m_active_pointer));
  m_active_pointer = static_cast<T_non_const*>(m_resource_manager->move(non_const_active_pointer, m_pointer_record));

  m_resource_manager->registerTouch(m_pointer_record);


  // Reset to whatever space we rode in on
  m_resource_manager->setExecutionSpace(prev_space);

  return m_active_pointer;
#else
  return m_active_pointer;
#endif
}


template<typename T>
template<bool Q>
CHAI_INLINE
CHAI_HOST_DEVICE ManagedArray<T>::ManagedArray(T* data, bool ) :
  m_active_pointer(data),
#if !defined(__CUDA_ARCH__)
  m_resource_manager(ArrayManager::getInstance()),
  m_elems(m_resource_manager->getSize(m_active_pointer)),
  m_pointer_record(m_resource_manager->getPointerRecord(data))
#else
  m_resource_manager(nullptr),
  m_elems(0),
  m_pointer_record(nullptr)
#endif
{
}
#endif

template<typename T>
T*
ManagedArray<T>::getActivePointer() const
{
  return m_active_pointer;
}


template<typename T>
ManagedArray<T>::operator ManagedArray<
  typename std::conditional<!std::is_const<T>::value, 
                            const T, 
                            InvalidConstCast>::type> ()const
{
  return ManagedArray<const T>(const_cast<const T*>(m_active_pointer), 
  m_resource_manager, m_elems, m_pointer_record);
}

template<typename T>
CHAI_INLINE
CHAI_HOST_DEVICE
ManagedArray<T>&
ManagedArray<T>::operator= (std::nullptr_t from) {
  m_active_pointer = from;
  m_elems = 0;
  return *this;
}

template<typename T>
CHAI_INLINE
CHAI_HOST_DEVICE
bool
ManagedArray<T>::operator== (ManagedArray<T>& rhs)
{
  return (m_active_pointer ==  rhs.m_active_pointer);
}

} // end of namespace chai

#endif // CHAI_ManagedArray_INL<|MERGE_RESOLUTION|>--- conflicted
+++ resolved
@@ -119,10 +119,6 @@
    */
   if (!std::is_const<T>::value) {
     CHAI_LOG("ManagedArray", "T is non-const, registering touch of pointer" << m_active_pointer);
-<<<<<<< HEAD
-//    T_non_const* non_const_pointer = const_cast<T_non_const*>(m_active_pointer);
-=======
->>>>>>> 5a1f8b15
     m_resource_manager->registerTouch(m_pointer_record);
   }
 #endif
