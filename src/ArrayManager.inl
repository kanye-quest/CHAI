#ifndef CHAI_ArrayManager_INL
#define CHAI_ArrayManager_INL

#include "chai/ArrayManager.hpp"
#include "chai/ChaiMacros.hpp"

#include "chai/config.hpp"

#if defined(ENABLE_CNMEM)
#include "cnmem.h"
#endif

#include <iostream>

namespace chai {

CHAI_INLINE
PointerRecord* ArrayManager::getPointerRecord(void* pointer) 
{
  auto record = m_pointer_map.find(pointer);
  if (record != m_pointer_map.end()) {
    return record->second;
  } else {
    return &s_null_record;
  }
}

CHAI_INLINE
void ArrayManager::move(PointerRecord* record, ExecutionSpace space) 
{
  if ( space == NONE ) {
    return;
  }

#if defined(CHAI_ENABLE_CUDA)
  if (space == GPU) {
    if (!record->m_pointers[GPU]) {
      allocate(record, GPU);
    }
    if (record->m_touched[CPU]) {
      cudaMemcpy(record->m_pointers[GPU], record->m_pointers[CPU], 
          record->m_size, cudaMemcpyHostToDevice);
    }
  }

  if (space == CPU) {
    if (!record->m_pointers[CPU]) {
      allocate(record, CPU);
    }

    if (record->m_touched[GPU]) {
      cudaMemcpy(record->m_pointers[CPU], record->m_pointers[GPU],
          record->m_size, cudaMemcpyDeviceToHost);
    }
  }
#endif

  resetTouch(record);
}

template<typename T>
CHAI_INLINE
void* ArrayManager::allocate(size_t elems, ExecutionSpace space)
{
  void * ret = nullptr;

  if (space == CPU) {
    posix_memalign(static_cast<void **>(&ret), 64, sizeof(T) * elems); 
  } else {
<<<<<<< HEAD
#if defined(CHAI_ENABLE_CUDA)
=======
#if defined(ENABLE_CNMEM)
    cnmemMalloc(&ret, sizeof(T) * elems, NULL);
#else
>>>>>>> f0f50318
    cudaMalloc(&ret, sizeof(T) * elems);
#endif
  }

  CHAI_LOG("ArrayManager", "Allocated array at: " << ret);

  registerPointer(ret, sizeof(T) * elems, space);

  return ret;
}

CHAI_INLINE
void* ArrayManager::allocate(
    PointerRecord* pointer_record, ExecutionSpace space)
{
  void * ret = nullptr;
  auto size = pointer_record->m_size;

  if (space == CPU) {
    posix_memalign(static_cast<void **>(&ret), 64, size); 
  } else {
<<<<<<< HEAD
#if defined(CHAI_ENABLE_CUDA)
=======
#if defined(ENABLE_CNMEM)
    cnmemMalloc(&ret, size, NULL);
#else
>>>>>>> f0f50318
    cudaMalloc(&ret, size);
#endif
  }

  registerPointer(ret, pointer_record, space);

  return ret;
}

CHAI_INLINE
void ArrayManager::free(void* pointer)
{
  auto pointer_record = getPointerRecord(pointer);

  if (pointer_record->m_pointers[CPU]) {
    void* cpu_ptr = pointer_record->m_pointers[CPU];
    m_pointer_map.erase(cpu_ptr);
    ::free(cpu_ptr);
    pointer_record->m_pointers[CPU] = nullptr;
  } 
  
#if defined(CHAI_ENABLE_CUDA)
  if (pointer_record->m_pointers[GPU]) {
    void* gpu_ptr = pointer_record->m_pointers[GPU];
    m_pointer_map.erase(gpu_ptr);
#if defined(ENABLE_CNMEM)
    cnmemFree(gpu_ptr, NULL);
#else
    cudaFree(gpu_ptr);
#endif
    pointer_record->m_pointers[GPU] = nullptr;
  }
#endif

  delete pointer_record;
}


CHAI_INLINE
size_t ArrayManager::getSize(void* ptr)
{
  auto pointer_record = getPointerRecord(ptr);
  return pointer_record->m_size;
}

} // end of namespace chai

#endif // CHAI_ArrayManager_INL<|MERGE_RESOLUTION|>--- conflicted
+++ resolved
@@ -32,7 +32,7 @@
     return;
   }
 
-#if defined(CHAI_ENABLE_CUDA)
+#if defined(ENABLE_CUDA)
   if (space == GPU) {
     if (!record->m_pointers[GPU]) {
       allocate(record, GPU);
@@ -67,14 +67,12 @@
   if (space == CPU) {
     posix_memalign(static_cast<void **>(&ret), 64, sizeof(T) * elems); 
   } else {
-<<<<<<< HEAD
-#if defined(CHAI_ENABLE_CUDA)
-=======
+#if defined(ENABLE_CUDA)
 #if defined(ENABLE_CNMEM)
     cnmemMalloc(&ret, sizeof(T) * elems, NULL);
 #else
->>>>>>> f0f50318
     cudaMalloc(&ret, sizeof(T) * elems);
+#endif
 #endif
   }
 
@@ -95,14 +93,12 @@
   if (space == CPU) {
     posix_memalign(static_cast<void **>(&ret), 64, size); 
   } else {
-<<<<<<< HEAD
-#if defined(CHAI_ENABLE_CUDA)
-=======
+#if defined(ENABLE_CUDA)
 #if defined(ENABLE_CNMEM)
     cnmemMalloc(&ret, size, NULL);
 #else
->>>>>>> f0f50318
     cudaMalloc(&ret, size);
+#endif
 #endif
   }
 
@@ -123,7 +119,7 @@
     pointer_record->m_pointers[CPU] = nullptr;
   } 
   
-#if defined(CHAI_ENABLE_CUDA)
+#if defined(ENABLE_CUDA)
   if (pointer_record->m_pointers[GPU]) {
     void* gpu_ptr = pointer_record->m_pointers[GPU];
     m_pointer_map.erase(gpu_ptr);
