// ---------------------------------------------------------------------
// Copyright (c) 2016, Lawrence Livermore National Security, LLC. All
// rights reserved.
// 
// Produced at the Lawrence Livermore National Laboratory.
// 
// This file is part of CHAI.
// 
// LLNL-CODE-705877
// 
// For details, see https:://github.com/LLNL/CHAI
// Please also see the NOTICE and LICENSE files.
// 
// Redistribution and use in source and binary forms, with or without
// modification, are permitted provided that the following conditions
// are met:
// 
// - Redistributions of source code must retain the above copyright
//   notice, this list of conditions and the following disclaimer.
// 
// - Redistributions in binary form must reproduce the above copyright
//   notice, this list of conditions and the following disclaimer in the
//   documentation and/or other materials provided with the
//   distribution.
// 
// - Neither the name of the LLNS/LLNL nor the names of its contributors
//   may be used to endorse or promote products derived from this
//   software without specific prior written permission.
// 
// THIS SOFTWARE IS PROVIDED BY THE COPYRIGHT HOLDERS AND CONTRIBUTORS
// "AS IS" AND ANY EXPRESS OR IMPLIED WARRANTIES, INCLUDING, BUT NOT
// LIMITED TO, THE IMPLIED WARRANTIES OF MERCHANTABILITY AND FITNESS FOR
// A PARTICULAR PURPOSE ARE DISCLAIMED. IN NO EVENT SHALL THE COPYRIGHT
// HOLDER OR CONTRIBUTORS BE LIABLE FOR ANY DIRECT, INDIRECT,
// INCIDENTAL, SPECIAL, EXEMPLARY, OR CONSEQUENTIAL DAMAGES (INCLUDING,
// BUT NOT LIMITED TO, PROCUREMENT OF SUBSTITUTE GOODS OR SERVICES; LOSS
// OF USE, DATA, OR PROFITS; OR BUSINESS INTERRUPTION) HOWEVER CAUSED
// AND ON ANY THEORY OF LIABILITY, WHETHER IN CONTRACT, STRICT
// LIABILITY, OR TORT (INCLUDING NEGLIGENCE OR OTHERWISE) ARISING IN ANY
// WAY OUT OF THE USE OF THIS SOFTWARE, EVEN IF ADVISED OF THE
// POSSIBILITY OF SUCH DAMAGE.
// ---------------------------------------------------------------------
#ifndef CHAI_ArrayManager_INL
#define CHAI_ArrayManager_INL

#include "chai/config.hpp"

#include "chai/ArrayManager.hpp"
#include "chai/ChaiMacros.hpp"

#if defined(CHAI_ENABLE_CUDA)
#include "cuda_runtime_api.h"
#endif

#include <iostream>

#include "umpire/ResourceManager.hpp"

namespace chai {

CHAI_INLINE
PointerRecord* ArrayManager::getPointerRecord(void* pointer) 
{
  auto record = m_pointer_map.find(pointer);
  if (record != m_pointer_map.end()) {
    return record->second;
  } else {
    return &s_null_record;
  }
}

<<<<<<< HEAD
=======
CHAI_INLINE
void ArrayManager::move(PointerRecord* record, ExecutionSpace space) 
{
  if ( space == NONE ) {
    return;
  }

#if defined(CHAI_ENABLE_CUDA)
  if (space == GPU) {
#if defined(CHAI_ENABLE_UM)
    if (record->m_pointers[UM]) {
      cudaMemPrefetchAsync(record->m_pointers[UM], record->m_size, 0);
    } else {
#endif
      if (!record->m_pointers[GPU]) {
        allocate(record, GPU);
      }
      if (record->m_touched[CPU]) {
        cudaMemcpy(record->m_pointers[GPU], record->m_pointers[CPU], 
            record->m_size, cudaMemcpyHostToDevice);
      }
#if defined(CHAI_ENABLE_UM)
    }
#endif
  }

  if (space == CPU) {
#if defined(CHAI_ENABLE_UM)
    if (record->m_pointers[UM]) {
    } else {
#endif
      if (!record->m_pointers[CPU]) {
        allocate(record, CPU);
      }

      if (record->m_touched[GPU]) {
        cudaMemcpy(record->m_pointers[CPU], record->m_pointers[GPU],
            record->m_size, cudaMemcpyDeviceToHost);
      }
#if defined(CHAI_ENABLE_UM)
    }
#endif
  }
#endif

  resetTouch(record);
}

CHAI_INLINE
void* ArrayManager::makeManaged(void* pointer, size_t size, ExecutionSpace space, bool owned)
{
  registerPointer(pointer, size, space, owned);
  
  auto pointer_record = getPointerRecord(pointer);
  for (int i = 0; i < NUM_EXECUTION_SPACES; i++) {
    // If pointer is already active on some execution space, return that pointer
    if(pointer_record->m_touched[i] == true) return pointer_record->m_pointers[i];
  }

  return pointer;
}

>>>>>>> 04a783c5
template<typename T>
CHAI_INLINE
void* ArrayManager::allocate(size_t elems, ExecutionSpace space)
{
  if (space == NONE) {
    return nullptr;
  }

  void * ret = nullptr;
  ret = m_allocators[space]->allocate(sizeof(T) * elems);

  CHAI_LOG("ArrayManager", "Allocated array at: " << ret);

  registerPointer(ret, sizeof(T) * elems, space);

  return ret;
}

template<typename T>
CHAI_INLINE
void* ArrayManager::reallocate(void* pointer, size_t elems)
{
  umpire::ResourceManager& rm = umpire::ResourceManager::getInstance();

  auto pointer_record = getPointerRecord(pointer);

  ExecutionSpace my_space;

<<<<<<< HEAD
  for (int space = CPU; space < NUM_EXECUTION_SPACES; ++space) {
    if (pointer_record->m_pointers[space] == pointer) {
      my_space = static_cast<ExecutionSpace>(space);
    }
  }
=======
  for (int i = 0; i < NUM_EXECUTION_SPACES; i++) {
    if(!pointer_record->m_owned[i]) {
      CHAI_LOG("ArrayManager", "Cannot reallocate unowned pointer");
      return pointer_record->m_pointers[space];
    }
  }

  if (pointer_record->m_pointers[CPU]) {
    void* old_ptr = pointer_record->m_pointers[CPU];
    void* ptr = ::realloc(old_ptr, sizeof(T) * elems);
    pointer_record->m_pointers[CPU] = ptr;
>>>>>>> 04a783c5

  for (int space = CPU; space < NUM_EXECUTION_SPACES; ++space) {
    void* old_ptr = pointer_record->m_pointers[space];

    if (old_ptr) {
      void* new_ptr = m_allocators[space]->allocate(sizeof(T)*elems);

      rm.copy(old_ptr, new_ptr);

      m_allocators[space]->deallocate(old_ptr);

      pointer_record->m_pointers[space] = new_ptr;

      m_pointer_map.erase(old_ptr);
      m_pointer_map[new_ptr] = pointer_record;
    }
  }
    
  pointer_record->m_size = sizeof(T) * elems;
  return pointer_record->m_pointers[my_space];
}

CHAI_INLINE
void* ArrayManager::allocate(
    PointerRecord* pointer_record, ExecutionSpace space)
{
  void * ret = nullptr;
  auto size = pointer_record->m_size;

  ret = m_allocators[space]->allocate(size);
  registerPointer(ret, pointer_record, space);

  return ret;
}

CHAI_INLINE
void ArrayManager::free(void* pointer)
{
  auto pointer_record = getPointerRecord(pointer);

<<<<<<< HEAD
  for (int space = CPU; space < NUM_EXECUTION_SPACES; ++space) {
    if (pointer_record->m_pointers[space]) {
      void* space_ptr = pointer_record->m_pointers[space];
      m_pointer_map.erase(space_ptr);
      m_allocators[space]->deallocate(space_ptr);
      pointer_record->m_pointers[space] = nullptr;
=======
  if (pointer_record->m_pointers[CPU]) {
    if(pointer_record->m_owned[CPU]) {
      void* cpu_ptr = pointer_record->m_pointers[CPU];
      m_pointer_map.erase(cpu_ptr);
      ::free(cpu_ptr);
      pointer_record->m_pointers[CPU] = nullptr;
    }
  } 
  
#if defined(CHAI_ENABLE_CUDA)
  if (pointer_record->m_pointers[GPU]) {
    if(pointer_record->m_owned[GPU]) {
      void* gpu_ptr = pointer_record->m_pointers[GPU];
      m_pointer_map.erase(gpu_ptr);
#if defined(CHAI_ENABLE_CNMEM)
      cnmemFree(gpu_ptr, NULL);
#else
      cudaFree(gpu_ptr);
#endif
      pointer_record->m_pointers[GPU] = nullptr;
    }
  }

#if defined(CHAI_ENABLE_UM)
  if (pointer_record->m_pointers[UM]) {
    if(pointer_record->m_owned[UM]) {
      void* um_ptr = pointer_record->m_pointers[UM];
      m_pointer_map.erase(um_ptr);
      cudaFree(um_ptr);
      pointer_record->m_pointers[UM] = nullptr;
>>>>>>> 04a783c5
    }
  }

  delete pointer_record;
}


CHAI_INLINE
size_t ArrayManager::getSize(void* ptr)
{
  auto pointer_record = getPointerRecord(ptr);
  return pointer_record->m_size;
}

CHAI_INLINE
void ArrayManager::setDefaultAllocationSpace(ExecutionSpace space)
{
  m_default_allocation_space = space;
}

CHAI_INLINE
ExecutionSpace ArrayManager::getDefaultAllocationSpace()
{
  return m_default_allocation_space;
}

} // end of namespace chai

#endif // CHAI_ArrayManager_INL<|MERGE_RESOLUTION|>--- conflicted
+++ resolved
@@ -69,56 +69,6 @@
   }
 }
 
-<<<<<<< HEAD
-=======
-CHAI_INLINE
-void ArrayManager::move(PointerRecord* record, ExecutionSpace space) 
-{
-  if ( space == NONE ) {
-    return;
-  }
-
-#if defined(CHAI_ENABLE_CUDA)
-  if (space == GPU) {
-#if defined(CHAI_ENABLE_UM)
-    if (record->m_pointers[UM]) {
-      cudaMemPrefetchAsync(record->m_pointers[UM], record->m_size, 0);
-    } else {
-#endif
-      if (!record->m_pointers[GPU]) {
-        allocate(record, GPU);
-      }
-      if (record->m_touched[CPU]) {
-        cudaMemcpy(record->m_pointers[GPU], record->m_pointers[CPU], 
-            record->m_size, cudaMemcpyHostToDevice);
-      }
-#if defined(CHAI_ENABLE_UM)
-    }
-#endif
-  }
-
-  if (space == CPU) {
-#if defined(CHAI_ENABLE_UM)
-    if (record->m_pointers[UM]) {
-    } else {
-#endif
-      if (!record->m_pointers[CPU]) {
-        allocate(record, CPU);
-      }
-
-      if (record->m_touched[GPU]) {
-        cudaMemcpy(record->m_pointers[CPU], record->m_pointers[GPU],
-            record->m_size, cudaMemcpyDeviceToHost);
-      }
-#if defined(CHAI_ENABLE_UM)
-    }
-#endif
-  }
-#endif
-
-  resetTouch(record);
-}
-
 CHAI_INLINE
 void* ArrayManager::makeManaged(void* pointer, size_t size, ExecutionSpace space, bool owned)
 {
@@ -133,7 +83,6 @@
   return pointer;
 }
 
->>>>>>> 04a783c5
 template<typename T>
 CHAI_INLINE
 void* ArrayManager::allocate(size_t elems, ExecutionSpace space)
@@ -162,25 +111,18 @@
 
   ExecutionSpace my_space;
 
-<<<<<<< HEAD
   for (int space = CPU; space < NUM_EXECUTION_SPACES; ++space) {
     if (pointer_record->m_pointers[space] == pointer) {
       my_space = static_cast<ExecutionSpace>(space);
     }
   }
-=======
-  for (int i = 0; i < NUM_EXECUTION_SPACES; i++) {
-    if(!pointer_record->m_owned[i]) {
+
+  for (int space = CPU; space < NUM_EXECUTION_SPACES; space++) {
+    if(!pointer_record->m_owned[space]) {
       CHAI_LOG("ArrayManager", "Cannot reallocate unowned pointer");
-      return pointer_record->m_pointers[space];
-    }
-  }
-
-  if (pointer_record->m_pointers[CPU]) {
-    void* old_ptr = pointer_record->m_pointers[CPU];
-    void* ptr = ::realloc(old_ptr, sizeof(T) * elems);
-    pointer_record->m_pointers[CPU] = ptr;
->>>>>>> 04a783c5
+      return pointer_record->m_pointers[my_space];
+    }
+  }
 
   for (int space = CPU; space < NUM_EXECUTION_SPACES; ++space) {
     void* old_ptr = pointer_record->m_pointers[space];
@@ -221,45 +163,14 @@
 {
   auto pointer_record = getPointerRecord(pointer);
 
-<<<<<<< HEAD
   for (int space = CPU; space < NUM_EXECUTION_SPACES; ++space) {
     if (pointer_record->m_pointers[space]) {
-      void* space_ptr = pointer_record->m_pointers[space];
-      m_pointer_map.erase(space_ptr);
-      m_allocators[space]->deallocate(space_ptr);
-      pointer_record->m_pointers[space] = nullptr;
-=======
-  if (pointer_record->m_pointers[CPU]) {
-    if(pointer_record->m_owned[CPU]) {
-      void* cpu_ptr = pointer_record->m_pointers[CPU];
-      m_pointer_map.erase(cpu_ptr);
-      ::free(cpu_ptr);
-      pointer_record->m_pointers[CPU] = nullptr;
-    }
-  } 
-  
-#if defined(CHAI_ENABLE_CUDA)
-  if (pointer_record->m_pointers[GPU]) {
-    if(pointer_record->m_owned[GPU]) {
-      void* gpu_ptr = pointer_record->m_pointers[GPU];
-      m_pointer_map.erase(gpu_ptr);
-#if defined(CHAI_ENABLE_CNMEM)
-      cnmemFree(gpu_ptr, NULL);
-#else
-      cudaFree(gpu_ptr);
-#endif
-      pointer_record->m_pointers[GPU] = nullptr;
-    }
-  }
-
-#if defined(CHAI_ENABLE_UM)
-  if (pointer_record->m_pointers[UM]) {
-    if(pointer_record->m_owned[UM]) {
-      void* um_ptr = pointer_record->m_pointers[UM];
-      m_pointer_map.erase(um_ptr);
-      cudaFree(um_ptr);
-      pointer_record->m_pointers[UM] = nullptr;
->>>>>>> 04a783c5
+      if(pointer_record->m_owned[space]) {
+        void* space_ptr = pointer_record->m_pointers[space];
+        m_pointer_map.erase(space_ptr);
+        m_allocators[space]->deallocate(space_ptr);
+        pointer_record->m_pointers[space] = nullptr;
+      }
     }
   }
 
