--- conflicted
+++ resolved
@@ -393,35 +393,6 @@
 #endif
 #endif
 
-<<<<<<< HEAD
-#if !defined(NDEBUG)
-TEST(ManagedArray, OutOfRangeAccess)
-{
-  chai::ManagedArray<float> array(20);
-
-  EXPECT_DEATH(
-  forall(sequential(), 10, 50, [=] (int i) {
-    array[i] = 0.0f;
-  });,
-  "i < m_elems");
-}
-
-#if defined(CHAI_ENABLE_CUDA)
-CUDA_TEST(ManagedArray, OutOfRangeAccessGPU)
-{
-  chai::ManagedArray<float> array(20);
-
-  EXPECT_DEATH(
-    forall(cuda(), 10, 50, [=] __device__ (int i) {
-      array[i] = 0.0f;
-    });
-  ,
-  "i < m_elems");
-}
-#endif // defined(CHAI_ENABLE_CUDA)
-#endif // !defined(NDEBUG)
-=======
-
 #if defined(CHAI_ENABLE_CUDA)
 CUDA_TEST(ManagedArray, Move)
 {
@@ -446,5 +417,4 @@
   EXPECT_DEATH_IF_SUPPORTED( array[-1], ".*" );
   EXPECT_DEATH_IF_SUPPORTED( array[10], ".*" );
 }
-#endif
->>>>>>> 5bbb458a
+#endif