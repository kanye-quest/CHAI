--- conflicted
+++ resolved
@@ -70,12 +70,8 @@
 {
   m_pointer_map.clear();
   m_current_execution_space = NONE;
-<<<<<<< HEAD
   m_default_allocation_space = CPU;
-#if defined(ENABLE_CNMEM)
-=======
 #if defined(CHAI_ENABLE_CNMEM)
->>>>>>> 1a367bf2
   cudaDeviceProp props;
   cudaGetDeviceProperties(&props, 0);
   cnmemDevice_t cnmem_device;
