--- conflicted
+++ resolved
@@ -125,16 +125,7 @@
   m_current_execution_space = space;
 }
 
-<<<<<<< HEAD
-void* ArrayManager::move(void* pointer, PointerRecord* pointer_record) {
-  if (m_current_execution_space == NONE) {
-    return pointer;
-  }
-
-  move(pointer_record, m_current_execution_space);
-=======
-void* ArrayManager::move(void* pointer, ExecutionSpace space) {
-
+void* ArrayManager::move(void* pointer, PointerRecord* pointer_record, ExecutionSpace space) {
   // Check for default arg (NONE)
   if (space == NONE)
   {
@@ -145,9 +136,7 @@
     return pointer;
   }
 
-  auto pointer_record = getPointerRecord(pointer);
   move(pointer_record, space);
->>>>>>> 94f2571e
 
   return pointer_record->m_pointers[space];
 }
