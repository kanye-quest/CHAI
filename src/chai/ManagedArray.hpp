--- conflicted
+++ resolved
@@ -345,7 +345,6 @@
   {
     m_pointer_record->m_user_callback = cback;
   }
-#endif
 
 
 private:
@@ -361,7 +360,7 @@
    */
   template <bool B = std::is_base_of<CHAICopyable, T>::value,
             typename std::enable_if<B, int>::type = 0>
-  CHAI_HOST void moveInnerImpl(ExecutionSpace space);
+  CHAI_HOST void moveInnerImpl();
 
   /*!
    * \brief Does nothing since the inner data type does not inherit from
@@ -374,7 +373,6 @@
    */
   template <bool B = std::is_base_of<CHAICopyable, T>::value,
             typename std::enable_if<!B, int>::type = 0>
-<<<<<<< HEAD
   CHAI_HOST_DEVICE void moveInnerImpl();
 #endif
 
@@ -411,9 +409,6 @@
   CHAI_HOST void initInner() {}
 #endif
 protected:
-=======
-  CHAI_HOST void moveInnerImpl(ExecutionSpace space);
->>>>>>> 5b0f34b9
 
   /*!
    * Currently active data pointer.
