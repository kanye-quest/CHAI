//////////////////////////////////////////////////////////////////////////////
// Copyright (c) 2016-19, Lawrence Livermore National Security, LLC and CHAI
// project contributors. See the COPYRIGHT file for details.
//
// SPDX-License-Identifier: BSD-3-Clause
//////////////////////////////////////////////////////////////////////////////
#ifndef CHAI_ManagedArray_INL
#define CHAI_ManagedArray_INL

#include "ManagedArray.hpp"
#include "ArrayManager.hpp"

namespace chai {

template<typename T>
CHAI_INLINE
CHAI_HOST_DEVICE ManagedArray<T>::ManagedArray():
  m_active_pointer(nullptr),
  m_active_base_pointer(nullptr),
  m_resource_manager(nullptr),
  m_elems(0),
  m_offset(0),
  m_pointer_record(nullptr),
  m_is_slice(false)
{
#if !defined(__CUDA_ARCH__) && !defined(__HIP_DEVICE_COMPILE__)
  m_resource_manager = ArrayManager::getInstance();

  m_pointer_record = new PointerRecord{};
  m_pointer_record->m_size = 0;
  m_pointer_record->m_user_callback = [](Action, ExecutionSpace, size_t) {};

  for (int space = CPU;  space < NUM_EXECUTION_SPACES; space++) {
    m_pointer_record->m_allocators[space] = 
      m_resource_manager->getAllocatorId(ExecutionSpace(space));
  }
#endif
}

template<typename T>
CHAI_INLINE
CHAI_HOST_DEVICE ManagedArray<T>::ManagedArray(
    std::initializer_list<chai::ExecutionSpace> spaces,
    std::initializer_list<umpire::Allocator> allocators):
  ManagedArray()
{
#if !defined(__CUDA_ARCH__) && !defined(__HIP_DEVICE_COMPILE__)
  int i = 0;
  for (auto& space : spaces) {
    m_pointer_record->m_allocators[space] = allocators.begin()[i++].getId();
  }
#endif

}

template<typename T>
CHAI_INLINE
CHAI_HOST_DEVICE ManagedArray<T>::ManagedArray(
    size_t elems, 
    ExecutionSpace space) :
  ManagedArray()
{
#if !defined(__CUDA_ARCH__) && !defined(__HIP_DEVICE_COMPILE__)
  m_elems = elems;
  m_pointer_record->m_size = sizeof(T)*m_elems;

  this->allocate(elems, space);

#if defined(CHAI_ENABLE_UM)
  if(space == UM) {
    m_pointer_record->m_pointers[CPU] = m_active_pointer;
    m_pointer_record->m_pointers[GPU] = m_active_pointer;
  }
#endif
#endif
}

template<typename T>
CHAI_INLINE
CHAI_HOST_DEVICE ManagedArray<T>::ManagedArray(
    size_t elems, 
    std::initializer_list<chai::ExecutionSpace> spaces,
    std::initializer_list<umpire::Allocator> allocators,
    ExecutionSpace space):
  ManagedArray(spaces, allocators)
{
#if !defined(__CUDA_ARCH__) && !defined(__HIP_DEVICE_COMPILE__)
  m_elems = elems;
  m_pointer_record->m_size = sizeof(T)*elems;

  this->allocate(elems, space);

  #if defined(CHAI_ENABLE_UM)
  if(space == UM) {
    m_pointer_record->m_pointers[CPU] = m_active_base_pointer;
    m_pointer_record->m_pointers[GPU] = m_active_base_pointer;
  }
  #endif
#endif
}

template<typename T>
CHAI_INLINE
CHAI_HOST_DEVICE ManagedArray<T>::ManagedArray(std::nullptr_t) :
  m_active_pointer(nullptr),
  m_active_base_pointer(nullptr),
  m_resource_manager(nullptr),
  m_elems(0),
  m_offset(0),
  m_pointer_record(nullptr),
  m_is_slice(false)
{
}

template<typename T>
CHAI_INLINE
CHAI_HOST_DEVICE ManagedArray<T>::ManagedArray(PointerRecord* record, ExecutionSpace space):
  m_active_pointer(static_cast<T*>(record->m_pointers[space])),
  m_active_base_pointer(static_cast<T*>(record->m_pointers[space])),
  m_resource_manager(ArrayManager::getInstance()),
  m_elems(record->m_size/sizeof(T)),
  m_offset(0),
  m_pointer_record(record),
  m_is_slice(false)
{
}


template<typename T>
CHAI_INLINE
CHAI_HOST_DEVICE ManagedArray<T>::ManagedArray(ManagedArray const& other):
  m_active_pointer(other.m_active_pointer),
  m_active_base_pointer(other.m_active_base_pointer),
  m_resource_manager(other.m_resource_manager),
  m_elems(other.m_elems),
  m_offset(other.m_offset),
  m_pointer_record(other.m_pointer_record),
  m_is_slice(other.m_is_slice)
{
#if !defined(__CUDA_ARCH__) && !defined(__HIP_DEVICE_COMPILE__)
  move(m_resource_manager->getExecutionSpace(), m_resource_manager->getResource());
#endif
}

template<typename T>
CHAI_INLINE
CHAI_HOST_DEVICE ManagedArray<T>::ManagedArray(T* data, ArrayManager* array_manager, size_t elems, PointerRecord* pointer_record) :
  m_active_pointer(data), 
  m_active_base_pointer(data),
  m_resource_manager(array_manager),
  m_elems(elems),
  m_offset(0),
  m_pointer_record(pointer_record),
  m_is_slice(false)
{
}

template<typename T>
CHAI_INLINE
CHAI_HOST ManagedArray<T> ManagedArray<T>::slice(size_t offset, size_t elems) {
  ManagedArray<T> slice(nullptr);
  slice.m_resource_manager = m_resource_manager;
  if(offset + elems > size()) {
    CHAI_LOG(Debug, "Invalid slice. No active pointer or index out of bounds");
  } else {
    slice.m_pointer_record = m_pointer_record;
    slice.m_active_base_pointer = m_active_base_pointer;
    slice.m_offset = offset + m_offset;
    slice.m_active_pointer = m_active_base_pointer + slice.m_offset;
    slice.m_elems = elems;
    slice.m_is_slice = true;
  }
  return slice;
}

template<typename T>
CHAI_HOST void ManagedArray<T>::allocate(
    size_t elems,
    ExecutionSpace space, 
    const UserCallback& cback) 
{
  if(!m_is_slice) {
    CHAI_LOG(Debug, "Allocating array of size " << elems << " in space " << space);

    if (space == NONE) {
      space = m_resource_manager->getDefaultAllocationSpace();
    }

    setUserCallback(cback);
    m_elems = elems;
    m_pointer_record->m_size = sizeof(T)*elems;

    m_resource_manager->allocate(m_pointer_record, space);

    m_active_base_pointer = static_cast<T*>(m_pointer_record->m_pointers[space]);
    m_active_pointer = m_active_base_pointer; // Cannot be a slice

    CHAI_LOG(Debug, "m_active_ptr allocated at address: " << m_active_pointer);
  }
}

template<typename T>
CHAI_INLINE
CHAI_HOST void ManagedArray<T>::reallocate(size_t elems)
{
  if(!m_is_slice) {
    CHAI_LOG(Debug, "Reallocating array of size " << m_elems << " with new size" << elems);

    m_elems = elems;
    m_active_base_pointer =
      static_cast<T*>(m_resource_manager->reallocate<T>(m_active_base_pointer, elems,
                                                      m_pointer_record));
    m_active_pointer = m_active_base_pointer; // Cannot be a slice

    CHAI_LOG(Debug, "m_active_ptr reallocated at address: " << m_active_pointer);
  }
}

template<typename T>
CHAI_INLINE
CHAI_HOST void ManagedArray<T>::free()
{
  if(!m_is_slice) {
    m_resource_manager->free(m_pointer_record);
    m_pointer_record = nullptr;
  } else {
    CHAI_LOG(Debug, "Cannot free a slice!");
  }
}

template<typename T>
CHAI_INLINE
CHAI_HOST void ManagedArray<T>::reset()
{
  m_resource_manager->resetTouch(m_pointer_record);
}

template<typename T>
CHAI_INLINE
CHAI_HOST_DEVICE size_t ManagedArray<T>::size() const {
  return m_elems;
}

template<typename T>
CHAI_INLINE
CHAI_HOST void ManagedArray<T>::registerTouch(ExecutionSpace space) {
  m_resource_manager->registerTouch(m_pointer_record, space);
}


#if defined(CHAI_ENABLE_PICK)
template<typename T>
CHAI_INLINE
CHAI_HOST_DEVICE
typename ManagedArray<T>::T_non_const ManagedArray<T>::pick(size_t i) const { 
  #if !defined(__CUDA_ARCH__) && !defined(__HIP_DEVICE_COMPILE__)
    #if defined(CHAI_ENABLE_UM)
      if(m_pointer_record->m_pointers[UM] == m_active_base_pointer) {
        cudaDeviceSynchronize();
        return (T_non_const)(m_active_pointer[i]);
      }
    #endif
    return m_resource_manager->pick(static_cast<T*>((void*)((char*)m_pointer_record->m_pointers[m_pointer_record->m_last_space]+sizeof(T)*m_offset)), i);
  #else
    return (T_non_const)(m_active_pointer[i]); 
  #endif
}

template<typename T>
CHAI_INLINE
CHAI_HOST_DEVICE void ManagedArray<T>::set(size_t i, T& val) const { 
  #if !defined(__CUDA_ARCH__) && !defined(__HIP_DEVICE_COMPILE__)
    #if defined(CHAI_ENABLE_UM)
      if(m_pointer_record->m_pointers[UM] == m_active_pointer) {
        cudaDeviceSynchronize();
        m_active_pointer[i] = val;
        return;
      }
    #endif
    m_resource_manager->set(static_cast<T*>((void*)((char*)m_pointer_record->m_pointers[m_pointer_record->m_last_space]+sizeof(T)*m_offset)), i, val);
  #else
    m_active_pointer[i] = val; 
  #endif
}

template<typename T>
CHAI_INLINE
CHAI_HOST void ManagedArray<T>::modify(size_t i, const T& val) const { 
  #if defined(CHAI_ENABLE_UM)
    if(m_pointer_record->m_pointers[UM] == m_active_pointer) {
      cudaDeviceSynchronize();
      m_active_pointer[i] = m_active_pointer[i] + val;
      return;
    }
  #endif
    T_non_const temp = pick(i);
    temp = temp + val;
    set(i, temp);
}

template<typename T>
CHAI_INLINE
CHAI_HOST_DEVICE void ManagedArray<T>::incr(size_t i) const { 
  #if !defined(__CUDA_ARCH__) && !defined(__HIP_DEVICE_COMPILE__)
    modify(i, (T)1);
  #else
     ++m_active_pointer[i]; 
  #endif
}

template<typename T>
CHAI_INLINE
CHAI_HOST_DEVICE void ManagedArray<T>::decr(size_t i) const { 
  #if !defined(__CUDA_ARCH__) && !defined(__HIP_DEVICE_COMPILE__)
    modify(i, (T)-1);
  #else
     --m_active_pointer[i]; 
  #endif
}
#endif

template <typename T>
CHAI_INLINE
CHAI_HOST
void ManagedArray<T>::move(ExecutionSpace space)
{
  ExecutionSpace prev_space = m_pointer_record->m_last_space;

  /* When moving from CPU to GPU we need to move the inner arrays before the outer array. */
  if (prev_space == CPU) {
    moveInnerImpl(space);
  }

  m_active_base_pointer = static_cast<T*>(m_resource_manager->move(const_cast<T_non_const*>(m_active_base_pointer), m_pointer_record, space));
  m_active_pointer = m_active_base_pointer + m_offset;

  if (!std::is_const<T>::value) {
    CHAI_LOG(Debug, "T is non-const, registering touch of pointer" << m_active_pointer);
    m_resource_manager->registerTouch(m_pointer_record, space);
  }

  if (space != NONE) m_pointer_record->m_last_space = space;

  /* When moving from GPU to CPU we need to move the inner arrays after the outer array. */
#if defined(CHAI_ENABLE_CUDA)
  if (prev_space == GPU) {
    moveInnerImpl(space);
  }
#endif
}
template <typename T>
CHAI_INLINE
CHAI_HOST
void ManagedArray<T>::move(ExecutionSpace space, camp::resources::Resource* resource)
{
  ExecutionSpace prev_space = m_pointer_record->m_last_space;

  /* When moving from CPU to GPU we need to move the inner arrays before the outer array. */
  if (prev_space == CPU) {
    moveInnerImpl(space);
  }

<<<<<<< HEAD
#if defined(CHAI_ENABLE_CUDA) || defined(CHAI_ENABLE_HIP)
  if (space == GPU && m_pointer_record->m_last_context != context ){
    m_pointer_record->m_res_manager.push_back(context);
  }
#endif

  m_active_base_pointer = static_cast<T*>(m_resource_manager->move(const_cast<T_non_const*>(m_active_base_pointer), m_pointer_record, context, space));
=======
  m_active_base_pointer = static_cast<T*>(m_resource_manager->move(const_cast<T_non_const*>(m_active_base_pointer), m_pointer_record, resource, space));
>>>>>>> 9b07d5dd
  m_active_pointer = m_active_base_pointer + m_offset;

  if (!std::is_const<T>::value) {
    CHAI_LOG(Debug, "T is non-const, registering touch of pointer" << m_active_pointer);
    m_resource_manager->registerTouch(m_pointer_record, space);
  }

  if (space != NONE) m_pointer_record->m_last_space = space;
  if (space != NONE) m_pointer_record->m_last_resource = resource;

  /* When moving from GPU to CPU we need to move the inner arrays after the outer array. */
#if defined(CHAI_ENABLE_CUDA) || defined(CHAI_ENABLE_HIP)
  if (prev_space == GPU) {
    moveInnerImpl(space);
  }
#endif
}

template<typename T>
template<typename Idx>
CHAI_INLINE
CHAI_HOST_DEVICE T& ManagedArray<T>::operator[](const Idx i) const {
  return m_active_pointer[i];
}

#if defined(CHAI_ENABLE_IMPLICIT_CONVERSIONS)
template<typename T>
CHAI_INLINE
CHAI_HOST_DEVICE ManagedArray<T>::operator T*() const {
#if !defined(__CUDA_ARCH__) && !defined(__HIP_DEVICE_COMPILE__)
  ExecutionSpace prev_space = m_resource_manager->getExecutionSpace();
  m_resource_manager->setExecutionSpace(CPU);
  auto non_const_active_base_pointer = const_cast<T_non_const*>(static_cast<T*>(m_active_base_pointer));
  m_active_base_pointer = static_cast<T_non_const*>(m_resource_manager->move(non_const_active_base_pointer, m_pointer_record));
  m_active_pointer = m_active_base_pointer;

  m_resource_manager->registerTouch(m_pointer_record);


  // Reset to whatever space we rode in on
  m_resource_manager->setExecutionSpace(prev_space);

  return m_active_pointer;
#else
  return m_active_pointer;
#endif
}


template<typename T>
template<bool Q>
CHAI_INLINE
CHAI_HOST_DEVICE ManagedArray<T>::ManagedArray(T* data, bool ) :
  m_active_pointer(data),
  m_active_base_pointer(data),
#if !defined(__CUDA_ARCH__) && !defined(__HIP_DEVICE_COMPILE__)
  m_resource_manager(ArrayManager::getInstance()),
  m_elems(m_resource_manager->getSize(m_active_base_pointer)),
  m_pointer_record(m_resource_manager->getPointerRecord(data)),
#else
  m_resource_manager(nullptr),
  m_elems(0),
  m_pointer_record(nullptr),
#endif
  m_offset(0),
  m_is_slice(false)
{
}
#endif

template<typename T>
T*
ManagedArray<T>::getActiveBasePointer() const
{
  return m_active_base_pointer;
}


//template<typename T>
//ManagedArray<T>::operator ManagedArray<
//  typename std::conditional<!std::is_const<T>::value, 
//                            const T, 
//                            InvalidConstCast>::type> ()const
template< typename T>
template< typename U>
ManagedArray<T>::operator 
typename std::enable_if< !std::is_const<U>::value , 
                         ManagedArray<const U> >::type () const

{
  return ManagedArray<const T>(const_cast<const T*>(m_active_base_pointer), 
  m_resource_manager, m_elems, m_pointer_record);
}

template<typename T>
CHAI_INLINE
CHAI_HOST_DEVICE
ManagedArray<T>&
ManagedArray<T>::operator= (ManagedArray && other) {
  *this = other;
  other = nullptr;
  return *this;
}

template<typename T>
CHAI_INLINE
CHAI_HOST_DEVICE
ManagedArray<T>&
ManagedArray<T>::operator= (std::nullptr_t) {
  m_active_pointer = nullptr;
  m_active_base_pointer = nullptr;
  m_elems = 0;
  m_offset = 0;
  m_pointer_record = nullptr;
  m_is_slice = false;
  return *this;
}

template<typename T>
CHAI_INLINE
CHAI_HOST_DEVICE
bool
ManagedArray<T>::operator== (ManagedArray<T>& rhs) {
  return (m_active_pointer ==  rhs.m_active_pointer);
}

template<typename T>
template<bool B, typename std::enable_if<B, int>::type>
CHAI_INLINE
CHAI_HOST
void
ManagedArray<T>::moveInnerImpl(ExecutionSpace space) {
  if (space == NONE) {
    return;
  }

  ExecutionSpace const prev_space = m_resource_manager->getExecutionSpace();
  m_resource_manager->setExecutionSpace(space);

  T_non_const* non_const_active_base_pointer = const_cast<T_non_const*>(m_active_base_pointer);
  for (int i = 0; i < size(); ++i) {
    non_const_active_base_pointer[i] = T(m_active_base_pointer[i]);
  }

  m_resource_manager->setExecutionSpace(prev_space);
}

template<typename T>
template<bool B, typename std::enable_if<!B, int>::type>
CHAI_INLINE
CHAI_HOST
void
ManagedArray<T>::moveInnerImpl(ExecutionSpace CHAI_UNUSED_ARG(space))
{
}

} // end of namespace chai

#endif // CHAI_ManagedArray_INL<|MERGE_RESOLUTION|>--- conflicted
+++ resolved
@@ -360,17 +360,13 @@
     moveInnerImpl(space);
   }
 
-<<<<<<< HEAD
 #if defined(CHAI_ENABLE_CUDA) || defined(CHAI_ENABLE_HIP)
-  if (space == GPU && m_pointer_record->m_last_context != context ){
-    m_pointer_record->m_res_manager.push_back(context);
-  }
-#endif
-
-  m_active_base_pointer = static_cast<T*>(m_resource_manager->move(const_cast<T_non_const*>(m_active_base_pointer), m_pointer_record, context, space));
-=======
+  if (space == GPU && m_pointer_record->m_last_resource != resource ){
+    m_pointer_record->m_res_manager.push_back(resource);
+  }
+#endif
+
   m_active_base_pointer = static_cast<T*>(m_resource_manager->move(const_cast<T_non_const*>(m_active_base_pointer), m_pointer_record, resource, space));
->>>>>>> 9b07d5dd
   m_active_pointer = m_active_base_pointer + m_offset;
 
   if (!std::is_const<T>::value) {
