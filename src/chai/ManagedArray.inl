--- conflicted
+++ resolved
@@ -76,20 +76,9 @@
 template<typename T>
 CHAI_INLINE
 CHAI_HOST_DEVICE ManagedArray<T>::ManagedArray(
-<<<<<<< HEAD
-    size_t elems, ExecutionSpace space):
-  m_active_pointer(nullptr),
-  m_active_base_pointer(nullptr),
-  m_resource_manager(nullptr),
-  m_elems(elems),
-  m_offset(0),
-  m_pointer_record(nullptr),
-  m_is_slice(false)
-=======
     std::initializer_list<chai::ExecutionSpace> spaces,
     std::initializer_list<umpire::Allocator> allocators):
   ManagedArray()
->>>>>>> 834a30f6
 {
 #if !defined(__CUDA_ARCH__)
   int i = 0;
@@ -218,7 +207,6 @@
 
 template<typename T>
 CHAI_INLINE
-<<<<<<< HEAD
 CHAI_HOST ManagedArray<T> ManagedArray<T>::slice(size_t offset, size_t elems) {
   ManagedArray<T> slice;
   slice.m_resource_manager = m_resource_manager;
@@ -236,36 +224,26 @@
 }
 
 template<typename T>
-CHAI_INLINE
-CHAI_HOST void ManagedArray<T>::allocate(size_t elems, ExecutionSpace space, UserCallback const &cback) {
+CHAI_HOST void ManagedArray<T>::allocate(
+    size_t elems,
+    ExecutionSpace space, 
+    const UserCallback& cback) 
+{
   if(!m_is_slice) {
     CHAI_LOG("ManagedArray", "Allocating array of size " << elems << " in space " << space);
-=======
-CHAI_HOST void ManagedArray<T>::allocate(size_t elems, 
-    ExecutionSpace space, 
-    const UserCallback& cback) 
-{
-  CHAI_LOG("ManagedArray", "Allocating array of size " << elems << " in space " << space);
->>>>>>> 834a30f6
-
-    if (space == NONE) {
-      space = m_resource_manager->getDefaultAllocationSpace();
-    }
-
-<<<<<<< HEAD
-    m_elems = elems;
-    m_pointer_record = m_resource_manager->allocate<T>(elems, space, cback);
-    m_active_base_pointer = static_cast<T*>(m_pointer_record->m_pointers[space]);
-    m_active_pointer = m_active_base_pointer; // Cannot be a slice
-=======
+
+      if (space == NONE) {
+        space = m_resource_manager->getDefaultAllocationSpace();
+      }
+
   m_pointer_record->m_user_callback = cback;
   m_elems = elems;
   m_pointer_record->m_size = sizeof(T)*elems;
 
   m_resource_manager->allocate(m_pointer_record, space);
 
-  m_active_pointer = static_cast<T*>(m_pointer_record->m_pointers[space]);
->>>>>>> 834a30f6
+  m_active_base_pointer = static_cast<T*>(m_pointer_record->m_pointers[space]);
+  m_active_pointer = m_active_base_pointer; // Cannot be a slice
 
     CHAI_LOG("ManagedArray", "m_active_ptr allocated at address: " << m_active_pointer);
   }
