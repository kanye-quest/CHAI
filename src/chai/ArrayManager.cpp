--- conflicted
+++ resolved
@@ -365,15 +365,11 @@
   pointer_record->m_pointers[space] = pointer;
   pointer_record->m_owned[space] = owned;
   pointer_record->m_size = size;
-<<<<<<< HEAD
-  pointer_record->m_user_callback = [](Action, ExecutionSpace, size_t) {};
+  pointer_record->m_user_callback = [] (const PointerRecord*, Action, ExecutionSpace) {};
   
   for (int space = CPU; space < NUM_EXECUTION_SPACES; ++space) {
     pointer_record->m_allocators[space] = getAllocatorId(ExecutionSpace(space));
   }
-=======
-  pointer_record->m_user_callback = [] (const PointerRecord*, Action, ExecutionSpace) {};
->>>>>>> 67cfbf58
 
   if (pointer && size > 0) {
      registerPointer(pointer_record, space, owned);
