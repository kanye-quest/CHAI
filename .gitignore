--- conflicted
+++ resolved
@@ -1,8 +1,4 @@
-<<<<<<< HEAD
-build/
-*.swp
-=======
 build*/
 install*/
 .vscode/
->>>>>>> 84f417c0
+*.swp