##############################################################################
# Copyright (c) 2016-19, Lawrence Livermore National Security, LLC and CHAI
# project contributors. See the COPYRIGHT file for details.
#
# SPDX-License-Identifier: BSD-3-Clause
##############################################################################
<<<<<<< HEAD
set (managed_array_test_depends
  chai umpire gtest)

set (execution_space_test_depends
  chai umpire gtest)


set (array_manager_test_depends
  chai umpire gtest)

if (ENABLE_CUDA)
  set (execution_space_test_depends
    ${execution_space_test_depends}
    cuda)
  set (managed_array_test_depends
    ${managed_array_test_depends}
    cuda)
  set (array_manager_test_depends
    ${array_manager_test_depends}
    cuda)
endif ()
if (ENABLE_HIP)
  set (execution_space_test_depends
    ${execution_space_test_depends}
    hip)
  set (managed_array_test_depends
    ${managed_array_test_depends}
    hip)
  set (array_manager_test_depends
    ${array_manager_test_depends}
    hip)
endif ()
=======
set (chai_unit_test_depends
     chai umpire gtest)
     
blt_list_append(TO chai_unit_test_depends ELEMENTS cuda IF ${ENABLE_CUDA})
blt_list_append(TO chai_unit_test_depends ELEMENTS hip IF ${ENABLE_HIP})
>>>>>>> d3602737

# ExecutionSpace tests
blt_add_executable(
  NAME execution_space_unit_test
  SOURCES execution_space_unit_tests.cpp
  DEPENDS_ON ${execution_space_test_depends})

target_include_directories(
  execution_space_unit_test
  PUBLIC ${PROJECT_BINARY_DIR}/include)

blt_add_test(
  NAME execution_space_unit_test
  COMMAND execution_space_unit_test)

# ManagedArray tests
blt_add_executable(
  NAME managed_array_unit_tests
  SOURCES managed_array_unit_tests.cpp
  DEPENDS_ON ${chai_unit_test_depends})

target_include_directories(
  managed_array_unit_tests
  PUBLIC ${PROJECT_BINARY_DIR}/include)

blt_add_test(
  NAME managed_array_unit_test
  COMMAND managed_array_unit_tests)

blt_add_executable(
  NAME array_manager_unit_tests
  SOURCES array_manager_unit_tests.cpp
  DEPENDS_ON ${chai_unit_test_depends})

target_include_directories(
  array_manager_unit_tests
  PUBLIC ${PROJECT_BINARY_DIR}/include)

blt_add_test(
  NAME array_manager_unit_test
<<<<<<< HEAD
  COMMAND array_manager_unit_tests)
=======
  COMMAND array_manager_unit_tests)

blt_add_executable(
  NAME managed_ptr_unit_tests
  SOURCES managed_ptr_unit_tests.cpp
  DEPENDS_ON ${chai_unit_test_depends})

target_include_directories(
  managed_ptr_unit_tests
  PUBLIC ${PROJECT_BINARY_DIR}/include)

blt_add_test(
  NAME managed_ptr_unit_test
  COMMAND managed_ptr_unit_tests)
>>>>>>> d3602737
<|MERGE_RESOLUTION|>--- conflicted
+++ resolved
@@ -4,7 +4,6 @@
 #
 # SPDX-License-Identifier: BSD-3-Clause
 ##############################################################################
-<<<<<<< HEAD
 set (managed_array_test_depends
   chai umpire gtest)
 
@@ -37,13 +36,11 @@
     ${array_manager_test_depends}
     hip)
 endif ()
-=======
 set (chai_unit_test_depends
      chai umpire gtest)
      
 blt_list_append(TO chai_unit_test_depends ELEMENTS cuda IF ${ENABLE_CUDA})
 blt_list_append(TO chai_unit_test_depends ELEMENTS hip IF ${ENABLE_HIP})
->>>>>>> d3602737
 
 # ExecutionSpace tests
 blt_add_executable(
@@ -84,9 +81,6 @@
 
 blt_add_test(
   NAME array_manager_unit_test
-<<<<<<< HEAD
-  COMMAND array_manager_unit_tests)
-=======
   COMMAND array_manager_unit_tests)
 
 blt_add_executable(
@@ -100,5 +94,4 @@
 
 blt_add_test(
   NAME managed_ptr_unit_test
-  COMMAND managed_ptr_unit_tests)
->>>>>>> d3602737
+  COMMAND managed_ptr_unit_tests)