--- conflicted
+++ resolved
@@ -38,21 +38,6 @@
   NAME managed_array_test
   COMMAND managed_array_tests)
 
-<<<<<<< HEAD
-if (ENABLE_CUDA)
-blt_add_executable(
-  NAME managed_array_context_tests
-  SOURCES managed_array_context_tests.cpp
-  DEPENDS_ON ${managed_array_test_depends})
-
-target_include_directories(
-  managed_array_context_tests
-  PUBLIC ${PROJECT_BINARY_DIR}/include)
-
-blt_add_test(
-  NAME managed_array_context_test
-  COMMAND managed_array_context_tests)
-=======
 if (ENABLE_RAJA_PLUGIN)
   set(raja_test_depends
     ${managed_array_test_depends}
@@ -83,5 +68,4 @@
   target_include_directories(
     raja-chai-nested-tests
     PUBLIC ${PROJECT_BINARY_DIR}/include)
->>>>>>> 2bb1d460
 endif ()