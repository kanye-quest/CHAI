--- conflicted
+++ resolved
@@ -32,7 +32,6 @@
     NAME chai-example.exe
     SOURCES example.cpp
     DEPENDS_ON ${chai_umpire_example_depends})
-<<<<<<< HEAD
   blt_add_executable(
     NAME context-integration.exe
     SOURCES context.cpp
@@ -55,10 +54,7 @@
     DEPENDS_ON ${chai_umpire_example_depends})
 
 endif ()
-=======
-endif ()
 
 # if (ENABLE_RAJA_PLUGIN)
 #   add_subdirectory(integration)
-# endif ()
->>>>>>> 2bb1d460
+# endif ()