--- conflicted
+++ resolved
@@ -41,20 +41,11 @@
 
 int main()
 {
-<<<<<<< HEAD
   constexpr std::size_t ARRAY_SIZE{1000000};
   std::vector<chai::ManagedArray<double>> arrays;
-  camp::devices::Context host{camp::devices::Host{}}; 
+  camp::resources::Context host{camp::resources::Host{}}; 
 
   int clockrate{get_clockrate()};
-=======
-  camp::resources::Context host{camp::resources::Host{}}; 
-
-  camp::resources::Context device_one{camp::resources::Cuda{}}; 
-  camp::resources::Context device_two{camp::resources::Cuda{}}; 
-
-  constexpr std::size_t ARRAY_SIZE{1024};
->>>>>>> 10b2db0e
 
   for (std::size_t i = 0; i < 8; ++i) {
     arrays.push_back(chai::ManagedArray<double>(ARRAY_SIZE));
@@ -68,7 +59,7 @@
   }
 
   for (auto array : arrays) {
-    camp::devices::Context context{camp::devices::Cuda{}}; 
+    camp::resources::Context context{camp::resources::Cuda{}}; 
 
     forall(&context, 0, ARRAY_SIZE, [=] __host__ __device__ (int i) {
         array[i] = array[i] * 2.0;
