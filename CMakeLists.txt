cmake_minimum_required(VERSION 3.2)

project(Chai LANGUAGES CXX)

set(ENABLE_CUDA On CACHE BOOL "Enable CUDA")
set(ENABLE_OPENMP On CACHE BOOL "Enable OpenMP")
set(ENABLE_BENCHMARKS On CACHE Bool "Enable benchmarks")
<<<<<<< HEAD
=======
option(ENABLE_CNMEM "Enable cnemem for GPU allocation" Off)
option(ENABLE_IMPLICIT_CONVERSIONS "Enable implicit conversions to-from raw pointers" On)

>>>>>>> c222ec26
set(ENABLE_COPY_HEADERS On CACHE BOOL "")
set(BLT_CXX_STD c++11 CACHE STRING "")

option(ENABLE_CNMEM "Enable cnemem for GPU allocation" Off)
option(ENABLE_THIN_UM "Make ManagedArray a thin wrapper around CUDA Unified Memory" On)
mark_as_advanced(ENABLE_THIN_UM)

################################
# BLT
################################
if (NOT EXISTS ${PROJECT_SOURCE_DIR}/blt/SetupBLT.cmake)
  message(FATAL_ERROR "\
  The BLT submodule is not present. \
  If in git repository run the following two commands:\n \
  git submodule init\n \
  git submodule update")
endif()

include(blt/SetupBLT.cmake)

include(cmake/ChaiBasics.cmake)

add_subdirectory(src)
add_subdirectory(docs)<|MERGE_RESOLUTION|>--- conflicted
+++ resolved
@@ -5,18 +5,14 @@
 set(ENABLE_CUDA On CACHE BOOL "Enable CUDA")
 set(ENABLE_OPENMP On CACHE BOOL "Enable OpenMP")
 set(ENABLE_BENCHMARKS On CACHE Bool "Enable benchmarks")
-<<<<<<< HEAD
-=======
 option(ENABLE_CNMEM "Enable cnemem for GPU allocation" Off)
 option(ENABLE_IMPLICIT_CONVERSIONS "Enable implicit conversions to-from raw pointers" On)
+option(ENABLE_THIN_UM "Make ManagedArray a thin wrapper around CUDA Unified Memory" Off)
+mark_as_advanced(ENABLE_THIN_UM)
 
->>>>>>> c222ec26
 set(ENABLE_COPY_HEADERS On CACHE BOOL "")
 set(BLT_CXX_STD c++11 CACHE STRING "")
 
-option(ENABLE_CNMEM "Enable cnemem for GPU allocation" Off)
-option(ENABLE_THIN_UM "Make ManagedArray a thin wrapper around CUDA Unified Memory" On)
-mark_as_advanced(ENABLE_THIN_UM)
 
 ################################
 # BLT
