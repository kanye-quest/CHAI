--- conflicted
+++ resolved
@@ -18,10 +18,7 @@
 mark_as_advanced(DISABLE_RM)
 option(ENABLE_UM "Use CUDA unified (managed) memory" Off)
 option(ENABLE_RAJA_PLUGIN "Build plugin to set RAJA execution spaces" Off)
-<<<<<<< HEAD
-=======
 option(CHAI_ENABLE_GPU_ERROR_CHECKING "Enable GPU error checking" On)
->>>>>>> 521505e5
 
 set(ENABLE_TESTS On CACHE BOOL "")
 set(ENABLE_EXAMPLES On CACHE BOOL "")
