--- conflicted
+++ resolved
@@ -6,13 +6,17 @@
 ##############################################################################
 set(ENABLE_FORTRAN Off CACHE BOOL "Enable Fortran in Umpire")
 
-<<<<<<< HEAD
-  blt_register_library(
-    NAME umpire
-    INCLUDES ${UMPIRE_INCLUDE_DIRS}
-    LIBRARIES umpire)
-else ()
-  add_subdirectory(${PROJECT_SOURCE_DIR}/src/tpl/umpire)
+if (NOT TARGET umpire)
+  if (DEFINED umpire_DIR)
+    find_package(umpire REQUIRED)
+
+    blt_register_library(
+      NAME umpire
+      INCLUDES ${UMPIRE_INCLUDE_DIRS}
+      LIBRARIES umpire)
+  else ()
+    add_subdirectory(${PROJECT_SOURCE_DIR}/src/tpl/umpire)
+  endif()
 endif()
 
 blt_register_library(
@@ -30,18 +34,4 @@
     LIBRARIES RAJA)
 
   message(STATUS "RAJA: ${RAJA_INCLUDE_DIR}")
-endif ()
-=======
-if (NOT TARGET umpire)
-  if (DEFINED umpire_DIR)
-    find_package(umpire REQUIRED)
-
-    blt_register_library(
-      NAME umpire
-      INCLUDES ${UMPIRE_INCLUDE_DIRS}
-      LIBRARIES umpire)
-  else ()
-    add_subdirectory(${PROJECT_SOURCE_DIR}/src/tpl/umpire)
-  endif()
-endif()
->>>>>>> dc620d88
+endif ()