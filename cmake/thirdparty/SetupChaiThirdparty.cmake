--- conflicted
+++ resolved
@@ -32,21 +32,4 @@
   else()
     message(STATUS "CHAI: using existing RAJA target")
   endif()
-<<<<<<< HEAD
-endif()
-
-if (NOT TARGET camp)
-  if (DEFINED camp_DIR)
-    find_package(camp REQUIRED)
-
-    blt_register_library(
-      NAME camp
-      INCLUDES ${CAMP_INCLUDE_DIRS}
-      LIBRARIES camp)
-  else ()
-    add_subdirectory(${PROJECT_SOURCE_DIR}/src/tpl/camp)
-  endif()
-endif()
-=======
-endif ()
->>>>>>> 2bb1d460
+endif ()